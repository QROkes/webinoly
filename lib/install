#!/bin/bash
source /opt/webinoly/lib/general


server_version() { 
	conf_write server-version 1.0
}


# Remove Intallation Files
app_purge() {
	sudo rm $HOME/webinoly.tar
	sudo rm -rf /opt/webinoly/plugins
}


linux_optim() {
	api_update in4
	if [[ $(conf_read linux-optim) == "true" ]]; then
		exit 1
	fi
	
	if [[ -n $(conf_read fd-ratio) && $(conf_read fd-ratio) =~ ^[0-9]+$ && $(conf_read fd-ratio) -le "100" ]]; then
		local fdratio=$(conf_read fd-ratio)
	else
		local fdratio="30"
	fi
	if [[ -n $(conf_read nginx-fd-ratio) && $(conf_read nginx-fd-ratio) =~ ^[0-9]+$ && $(conf_read nginx-fd-ratio) -le "100" ]]; then
		local nginxfdratio=$(conf_read nginx-fd-ratio)
	else
		local nginxfdratio="65"
	fi
	if [[ -n $(conf_read max-mb-uploads) && $(conf_read max-mb-uploads) =~ ^[0-9]+$ ]]; then
		local maxuploads=$(conf_read max-mb-uploads)
	else
		local maxuploads="100"
	fi
	
	local ramkb=$(grep MemTotal /proc/meminfo | cut -f 2 -d ':' | tr -d ' ' | cut -f 1 -d 'k')
	local newfd=$((($ramkb*$fdratio)/100))
	local nginxfd=$((($newfd*$nginxfdratio)/100))
	local cachefd=$(($nginxfd/3))
	local cacheram=$(($nginxfd/1024))
	sudo sysctl -w fs.file-max=$newfd
	[ -d /etc/systemd/system/nginx.service.d ] || sudo mkdir /etc/systemd/system/nginx.service.d
	[ -a /etc/systemd/system/nginx.service.d/nofile_limit.conf ] || sudo touch /etc/systemd/system/nginx.service.d/nofile_limit.conf
	sudo echo "[Service]
LimitNOFILE=$nginxfd" | tee -a /etc/systemd/system/nginx.service.d/nofile_limit.conf
	
	sudo sed -i "/worker_rlimit_nofile/c \worker_rlimit_nofile $nginxfd;" /etc/nginx/nginx.conf
	sudo sed -i "/client_max_body_size/c \	client_max_body_size ${maxuploads}m;" /etc/nginx/nginx.conf
	sudo sed -i "/open_file_cache max/c \	open_file_cache max=$cachefd inactive=5m;" /etc/nginx/nginx.conf
	sudo sed -i "/fastcgi_cache_path/c \fastcgi_cache_path /var/run/nginx-cache levels=1:2 keys_zone=WORDPRESS:50m max_size=${cacheram}m inactive=7d;" /etc/nginx/conf.d/fastcgi.conf
	#mkdir -p /var/run/nginx-cache
	#echo "tmpfs    /var/run/nginx-cache   tmpfs   size=${cacheram}M,mode=0744,uid=www-data,gid=www-data   0   0" | sudo tee -a /etc/fstab
	#sudo mount /var/run/nginx-cache
	
	# Linux Optimization - https://www.linode.com/docs/web-servers/nginx/configure-nginx-for-optimized-performance
	sudo echo "# WebinolyStart - Don't delete
fs.file-max = $newfd
net.core.somaxconn = 65536
net.ipv4.tcp_max_tw_buckets = 1440000
net.ipv4.ip_local_port_range = 1024 65000
net.ipv4.tcp_fin_timeout = 20
net.ipv4.tcp_window_scaling = 1
net.ipv4.tcp_max_syn_backlog = 3240000
# WebinolyEnd" | tee -a /etc/sysctl.conf
	
	# https://www.cyberciti.biz/faq/linux-increase-the-maximum-number-of-open-files/
	# https://ospi.fi/blog/centos-7-raise-nofile-limit-for-nginx.html
	# https://www.masv.io/boost-nginx-connection-limits/
	# https://underyx.me/2015/05/18/raising-the-maximum-number-of-file-descriptors
	# sudo cat /proc/$(cat /run/nginx.pid)/limits   -  ver los recursos actuales del proceso main de nginx
	# sudo ps aux | grep nginx  ---  ver todos lo procesos corriendo con nginx user
	sudo sed -i "/End of file/i \# WebinolyStart - Don't delete" /etc/security/limits.conf
	sudo sed -i '/End of file/i \root - nofile 4096' /etc/security/limits.conf
	sudo sed -i '/End of file/i \* - nofile 4096' /etc/security/limits.conf
	sudo sed -i "/End of file/i \# WebinolyEnd" /etc/security/limits.conf

	swap_create
	
	sudo sysctl -p
	sudo systemctl daemon-reload
	sudo kill $(cat /run/nginx.pid)
	conf_write linux-optim true
	sudo nginx -t && sudo service nginx start
	api_update in7
}


linux_purge() {
	if [[ $(conf_read linux-optim) == "true" ]]; then
		api_update pn7
		sudo sed -i '/WebinolyStart/,/WebinolyEnd/{/.*/d}' /etc/security/limits.conf
		sudo sed -i '/WebinolyStart/,/WebinolyEnd/{/.*/d}' /etc/sysctl.conf
		sudo rm -rf /etc/systemd/system/nginx.service.d
		sudo sed -i '/\/var\/run\/nginx-cache/d' /etc/fstab
		#sudo umount /var/run/nginx-cache
		sudo sysctl -p
		sudo systemctl daemon-reload
		conf_write linux-optim purged
		api_update pn8
	fi
}


messagend_install() {
	echo "${gre}"
	echo ""
	echo "*****************************************************************************************"
	echo "************            INSTALLATION HAS FINISHED SUCCESSFULLY               ************"
	echo "*****************************************************************************************${end}"
	if [[ $1 == "dbpass" ]]; then
	local rootpass=$( echo $(conf_read mysql-root) | openssl enc -d -a -salt )
	local adminpass=$( echo $(conf_read mysql-admin) | openssl enc -d -a -salt )
	echo "${gre}*****************************************************************************************"
	echo "************         Save your DB access password in a secure place:         ************"
	echo "************              root: ${rootpass}        admin: ${adminpass}              ************"
	echo "*****************************************************************************************"
	echo "${end}"
	fi
}


nginx_install() {
	api_update in1
	if [[ ($(conf_read nginx-ppa) == "mainline" || $value == "mainline") && $value != "stable" ]]; then
		echo | sudo add-apt-repository ppa:nginx/development
		conf_write nginx-ppa mainline
	else
		echo | sudo add-apt-repository ppa:nginx/stable
		conf_write nginx-ppa stable
	fi
	pre_install
	sudo apt-get -y install nginx

	if [[ $(conf_read login-www-data) == "true" ]]; then
		sudo chown -R www-data:www-data /var/www
		sudo chown root:root /var/www
	fi

	sudo nginx -t && sudo service nginx start
	conf_write nginx true
	echo "${gre}Nginx has been installed successfully! ${end}"
	api_update in2
}


php_install() {
	api_update ip1
	if [[ -n $(conf_read php-ver) && ($(conf_read php-ver) == "7.2" || $(conf_read php-ver) == "7.1" || $(conf_read php-ver) == "7.0" || $(conf_read php-ver) == "5.6") ]]; then
		echo "${gre}Default PHP version '$(conf_read php-ver)' detected!${end}"
	else
		# Default PHP version
		conf_write php-ver 7.2
	fi
	ver=$(conf_read php-ver)
	
	# Multi-PHP
	if [[ $(conf_read multi-php) == "true" && -n $1 && $1 =~ ^(5.6|7.0|7.1|7.2)$ && $(conf_read php) == "true" && $1 != $ver ]]; then
		ver="$1"
		echo "${gre}Multi-PHP version is enabled. PHP '$ver' will be installed!${end}"
	elif [[ $(conf_read multi-php) != "true" && -n $1 ]]; then
		echo "${red}Multi-PHP is not enabled! ${end}"
		exit 1
	elif [[ $(conf_read multi-php) == "true" && -n $1 ]]; then
		echo "${red}Please, enter a valid PHP version or default PHP is not installed yet! ${end}"
		exit 1
	fi
	
	if [[ $(conf_read php) != "true" ]]; then
		# Fix ondrej issue - https://github.com/oerdnj/deb.sury.org/issues/56
		sudo apt-get install -y language-pack-en-base
		sudo LC_ALL=C.UTF-8 add-apt-repository -y ppa:ondrej/php
	fi
	pre_install
	sudo apt-get -y install php${ver}-common php${ver}-cli php${ver}-fpm php${ver}-curl php${ver}-gd php${ver}-imap php${ver}-readline php${ver}-recode php${ver}-mysql php${ver}-mbstring php${ver}-bcmath php${ver}-mysql php${ver}-opcache php${ver}-zip php${ver}-xml php${ver}-soap php-imagick graphviz php-pear php-msgpack
	
	if [[ -n $ver && ($ver == "7.1" || $ver == "7.0" || $ver == "5.6") ]]; then
		# mcrypt deprecated in 7.2
		sudo apt-get -y install php${ver}-mcrypt
	fi
	if [[ -n $ver && ($ver == "7.2" || $ver == "7.1" || $ver == "7.0") ]]; then
		# xdebug deprecated in 5.6
		sudo apt-get -y install php-xdebug
	fi
	
	def=$(conf_read php-ver)
	if [[ $(conf_read php-v${def}) != "true" ]]; then
		sudo cp /etc/php/$ver/fpm/php.ini /opt/webinoly/templates/source/
		sudo cp /etc/php/$ver/fpm/pool.d/www.conf /opt/webinoly/templates/source/
	fi
	
	conf_write php true
	conf_write php-v$ver true
	echo "${gre}PHP has been installed successfully! ${end}"
	api_update ip2
}


mysql_install() {
	api_update im1
	[[ $(conf_read mysql-client) != "true" ]] && mysql_client_install
	
	pre_install
	# debconf-utils for unattended scripts
	#  debconf-get-selections | grep phpmyadmin   <<-- list conf variables
	sudo apt-get -y install debconf-utils
	
	# Generate mysql user passwords
	local AUTOGENPASS_ROOT=`pwgen -s -1`
	local AUTOGENPASS_ADMIN=`pwgen -s -1`
	local enc_pass_root=$( echo $AUTOGENPASS_ROOT | openssl enc -a -salt )
	local enc_pass_admin=$( echo $AUTOGENPASS_ADMIN | openssl enc -a -salt )
	conf_write mysql-root $enc_pass_root
	conf_write mysql-admin $enc_pass_admin
	
	# MariaDB Installation
	echo "mariadb-server-10.2 mysql-server/root_password password $AUTOGENPASS_ROOT" | debconf-set-selections
	echo "mariadb-server-10.2 mysql-server/root_password_again password $AUTOGENPASS_ROOT" | debconf-set-selections
	sudo apt-get -y install mariadb-server

	#Instead of mysql_secure_installation we do this: (same but manually, because not acept unattended)
	#ALTER USER 'root'@'localhost' IDENTIFIED BY '${AUTOGENPASS_ROOT}';   <<<--- For MySQL 5.7.6 and newer as well as MariaDB 10.1.20 and newer instead of UPDATE
	sudo mysql --user=root -p$AUTOGENPASS_ROOT <<_EOF_
UPDATE mysql.user SET authentication_string = PASSWORD('${AUTOGENPASS_ROOT}') WHERE User = 'root' AND Host = 'localhost';
DELETE FROM mysql.user WHERE User='';
DELETE FROM mysql.user WHERE User='root' AND Host NOT IN ('localhost', '127.0.0.1', '::1');
DROP DATABASE IF EXISTS test;
DELETE FROM mysql.db WHERE Db='test' OR Db='test\\_%';
CREATE USER IF NOT EXISTS 'admin'@'localhost' IDENTIFIED BY '${AUTOGENPASS_ADMIN}';
GRANT ALL PRIVILEGES ON *.* TO 'admin'@'localhost' WITH GRANT OPTION;
FLUSH PRIVILEGES;
_EOF_

	conf_write mysql true
	echo "${gre}MySQL has been installed successfully! ${end}"
	api_update im4
}


#NGINX OPTIM
nginx_optim() {
	api_update in3
	sudo cp -R /opt/webinoly/templates/nginx/common /etc/nginx/common
	sudo cp -R /opt/webinoly/templates/nginx/conf.d/* /etc/nginx/conf.d/

	sudo cat /opt/webinoly/templates/nginx/nginx.conf > /etc/nginx/nginx.conf
	
	sudo sed -i '/REQUEST_SCHEME/c \fastcgi_param  SCRIPT_FILENAME        $request_filename;' /etc/nginx/fastcgi_params
	sudo sed -i '/REDIRECT_STATUS/a \fastcgi_param   HTTP_PROXY      "";' /etc/nginx/fastcgi_params
	
	# Create Direct Access for easy navigation
	[ -L $HOME/sites-available ] || ln -s /etc/nginx/sites-available $HOME
	[ -L $HOME/www ] || ln -s /var/www $HOME
	
	# www-data sftp default uploads permissions 755 and 644, instead of 775 and 664.
	sudo sed -i '/USERGROUPS_ENAB/c \USERGROUPS_ENAB no' /etc/login.defs
	
	if [[ ! -a /etc/ssl/dhparam.pem ]]; then
		sudo openssl dhparam -out /etc/ssl/dhparam.pem 2048
		sudo chmod 600 /etc/ssl/dhparam.pem
	fi

	linux_optim
	server_version
	conf_write nginx-optim true
	api_update in8
}



# PHP OPTIM
php_optim() {
<<<<<<< HEAD
	api_update ip3
=======
	[[ -n $1 ]] && ver="$1" || ver=$(conf_read php-ver)

>>>>>>> 4db986f5
	if [[ -n $(conf_read max-mb-uploads) && $(conf_read max-mb-uploads) =~ ^[0-9]+$ ]]; then
		local maxuploads=$(conf_read max-mb-uploads)
	else
		local maxuploads="100"
	fi
	
	sudo sed -i '/cgi.fix_pathinfo=/c\cgi.fix_pathinfo=0' /etc/php/$ver/fpm/php.ini
	sudo sed -i '/memory_limit =/c\memory_limit = 128M' /etc/php/$ver/fpm/php.ini
	sudo sed -i '/max_execution_time =/c\max_execution_time = 300' /etc/php/$ver/fpm/php.ini
	sudo sed -i '/expose_php =/c\expose_php = Off' /etc/php/$ver/fpm/php.ini
	sudo sed -i "/upload_max_filesize =/c\upload_max_filesize = ${maxuploads}M" /etc/php/$ver/fpm/php.ini
	sudo sed -i "/post_max_size =/c\post_max_size = ${maxuploads}M" /etc/php/$ver/fpm/php.ini
	sudo sed -i '/max_file_uploads =/c\max_file_uploads = 20' /etc/php/$ver/fpm/php.ini
	sudo sed -i '/date.timezone =/c\date.timezone = America/Mexico_City' /etc/php/$ver/fpm/php.ini

	sudo mkdir -p /var/log/php/$ver
	sudo touch /var/log/php/$ver/fpm.log
	sudo sed -i "/error_log =/c\error_log = /var/log/php/$ver/fpm.log" /etc/php/$ver/fpm/php-fpm.conf
	sudo sed -i '/log_level =/c\log_level = notice' /etc/php/$ver/fpm/php-fpm.conf

	sudo sed -i '/pm =/c\pm = ondemand' /etc/php/$ver/fpm/pool.d/www.conf
	sudo sed -i '/request_terminate_timeout =/c\request_terminate_timeout = 300' /etc/php/$ver/fpm/pool.d/www.conf
	sudo sed -i '/pm.max_spare_servers =/c\pm.max_spare_servers = 30' /etc/php/$ver/fpm/pool.d/www.conf
	sudo sed -i '/pm.min_spare_servers =/c\pm.min_spare_servers = 10' /etc/php/$ver/fpm/pool.d/www.conf
	sudo sed -i '/pm.start_servers =/c\pm.start_servers = 20' /etc/php/$ver/fpm/pool.d/www.conf
	sudo sed -i '/pm.max_children =/c\pm.max_children = 100' /etc/php/$ver/fpm/pool.d/www.conf
	sudo sed -i '/pm.max_requests =/c\pm.max_requests = 500' /etc/php/$ver/fpm/pool.d/www.conf
	sudo sed -i '/pm.status_path =/c\pm.status_path = /status' /etc/php/$ver/fpm/pool.d/www.conf
	sudo sed -i '/ping.path =/c\ping.path = /ping' /etc/php/$ver/fpm/pool.d/www.conf
	[[ $ver == 7.2 ]] && sudo sed -i '/listen = /c\listen = 127.0.0.1:9000' /etc/php/$ver/fpm/pool.d/www.conf
	[[ $ver == 7.1 ]] && sudo sed -i '/listen = /c\listen = 127.0.0.1:9002' /etc/php/$ver/fpm/pool.d/www.conf
	[[ $ver == 7.0 ]] && sudo sed -i '/listen = /c\listen = 127.0.0.1:9004' /etc/php/$ver/fpm/pool.d/www.conf
	[[ $ver == 5.6 ]] && sudo sed -i '/listen = /c\listen = 127.0.0.1:9006' /etc/php/$ver/fpm/pool.d/www.conf

	sudo touch /var/log/php/$ver/slow.log
	sudo cp /etc/php/$ver/fpm/pool.d/www.conf /etc/php/$ver/fpm/pool.d/debug.conf
	sudo sed -i '/\[www\]/c\[debug]' /etc/php/$ver/fpm/pool.d/debug.conf
	sudo sed -i '/rlimit_core =/c\rlimit_core = unlimited' /etc/php/$ver/fpm/pool.d/debug.conf
	sudo sed -i "/slowlog =/c\slowlog = /var/log/php/$ver/slow.log" /etc/php/$ver/fpm/pool.d/debug.conf
	sudo sed -i '/request_slowlog_timeout =/c\request_slowlog_timeout = 10s' /etc/php/$ver/fpm/pool.d/debug.conf
	[[ $ver == 7.2 ]] && sudo sed -i '/listen = /c\listen = 127.0.0.1:9001' /etc/php/$ver/fpm/pool.d/debug.conf
	[[ $ver == 7.1 ]] && sudo sed -i '/listen = /c\listen = 127.0.0.1:9003' /etc/php/$ver/fpm/pool.d/debug.conf
	[[ $ver == 7.0 ]] && sudo sed -i '/listen = /c\listen = 127.0.0.1:9005' /etc/php/$ver/fpm/pool.d/debug.conf
	[[ $ver == 5.6 ]] && sudo sed -i '/listen = /c\listen = 127.0.0.1:9007' /etc/php/$ver/fpm/pool.d/debug.conf

	if [[ -n $ver && ($ver == "7.2" || $ver == "7.1" || $ver == "7.0") ]]; then
		# xdebug deprecated in 5.6
		sudo echo 'php_admin_flag[xdebug.profiler_enable] = off' >> /etc/php/$ver/fpm/pool.d/debug.conf
		sudo echo 'php_admin_flag[xdebug.profiler_enable_trigger] = on' >> /etc/php/$ver/fpm/pool.d/debug.conf
		sudo echo 'php_admin_value[xdebug.profiler_output_name] = cachegrind.out.%p-%H-%R' >> /etc/php/$ver/fpm/pool.d/debug.conf
		sudo echo 'php_admin_value[xdebug.profiler_output_dir] = /tmp/' >> /etc/php/$ver/fpm/pool.d/debug.conf 
		sudo sed -i '/zend_extension=/c\;zend_extension=xdebug.so' /etc/php/$ver/mods-available/xdebug.ini
	fi
	
	conf_write php-optim true
	sudo service php*-fpm reload
	api_update ip4
}


nginx_tool_site() {
	# Port 22222 tools site
	sudo site $(conf_read tools-port) -php
	sudo cp /opt/webinoly/templates/nginx/22222 /etc/nginx/sites-available/$(conf_read tools-port)
	sudo sed -i "s/22222/$(conf_read tools-port)/g"  /etc/nginx/sites-available/$(conf_read tools-port)
	sudo service nginx reload
}


nginx_tool() {
	api_update in9
	[[ -z $(conf_read tools-port) ]] && tools_port 22222
	[[ $(conf_read php) == "true" ]] && nginx_tool_site
	# in case php was installed before nginx
	[[ $(conf_read php-tool) == "true" && ! -a /var/www/$(conf_read tools-port)/htdocs/php/index.php ]] && php_tool_site
			
	# Instalar Duply & Duplicity
	pre_install
	sudo apt-get -y install python-boto duplicity duply
	
	# Install LetsEncrypt
	sudo apt-get -y install letsencrypt
	
	conf_write web-tool true
	conf_write nginx-tool true
	api_update in10
}


php_tool_site() {
	api_update ip6
	# Status pages
	sudo mkdir -p /var/www/$(conf_read tools-port)/htdocs/fpm/status
	sudo touch /var/www/$(conf_read tools-port)/htdocs/fpm/status/php
	sudo touch /var/www/$(conf_read tools-port)/htdocs/fpm/status/debug
	
	#PHP info site
	sudo mkdir -p /var/www/$(conf_read tools-port)/htdocs/php
	sudo touch /var/www/$(conf_read tools-port)/htdocs/php/index.php
	sudo echo '<?php phpinfo(); ?>' >> /var/www/$(conf_read tools-port)/htdocs/php/index.php
	api_update ip7
}


php_tool() {
	api_update ip5
	# in case nginx was installed before php
	if [[ $(conf_read nginx-tool) == "true" && ! -a /etc/nginx/sites-available/$(conf_read tools-port) ]]; then
		nginx_tool_site
	fi
	if [[ $(conf_read nginx) == "true" ]]; then
		php_tool_site
	fi

	# Redis (Object Cache)
	echo | sudo add-apt-repository ppa:chris-lea/redis-server
	pre_install
	sudo apt-get -y install redis-server php-redis
	
	# Memcached (Object Cache)
	sudo apt-get -y install php-memcached php-memcache memcached
	
	# Postfix mail
	echo "postfix postfix/main_mailer_type        select  Internet Site" | debconf-set-selections
	echo "postfix postfix/mailname        string  $hostname" | debconf-set-selections
	sudo apt-get -y install postfix

	sudo service php*-fpm reload
	conf_write web-tool true
	conf_write php-tool true
	api_update ip8
}


mysql_tool() {
	api_update im5
	#PhpMyAdmin unattended script installation
	local AUTOGENPASS_PMA=`pwgen -s -1`
	echo "phpmyadmin phpmyadmin/dbconfig-install boolean true" | debconf-set-selections
	echo "phpmyadmin phpmyadmin/reconfigure-webserver multiselect" | debconf-set-selections
	echo "phpmyadmin phpmyadmin/mysql/app-pass password $AUTOGENPASS_PMA" | debconf-set-selections
	echo "phpmyadmin phpmyadmin/app-password-confirm password $AUTOGENPASS_PMA" | debconf-set-selections

	#PhpMyAdmin Installation
	pre_install
	sudo apt-get -y install phpmyadmin
	
	[[ -d /usr/share/phpmyadmin ]] && sudo mv /usr/share/phpmyadmin /var/www/$(conf_read tools-port)/htdocs/pma
	
	conf_write mysql-tool true
	echo "${gre}PhpMyAdmin has been installed successfully! ${end}"
	api_update im6
}


swap_delete() {
	local swapkb=$(grep SwapTotal /proc/meminfo | cut -f 2 -d ':' | tr -d ' ' | cut -f 1 -d 'k')
	if [[ -n $swapkb && $swapkb =~ ^[0-9]+$ && $swapkb -gt 0 && $(conf_read swap-owner) == "webinoly" ]]; then
		api_update pn9
		sudo swapoff -a -v > /dev/null
		sudo rm /swapfile
		sudo sed -i '/\/swapfile/d' /etc/fstab
		sudo sed -i '/vm.swappiness/d' /etc/sysctl.conf
		conf_delete swap-owner
		api_update pn10
	fi
}


swap_create() {
	local swapkb=$(grep SwapTotal /proc/meminfo | cut -f 2 -d ':' | tr -d ' ' | cut -f 1 -d 'k')
	local swap=$(($swapkb/1048000))
	local ramkb=$(grep MemTotal /proc/meminfo | cut -f 2 -d ':' | tr -d ' ' | cut -f 1 -d 'k')
	local ram=$(($ramkb/1048000))
	
	# Delete if new custom swap is found.
	if [[ -n $(conf_read swap-mem) && $(conf_read swap-mem) =~ ^[0-9]+$ && $(conf_read swap-mem) != $swapkb ]]; then
		swap_delete
		swapkb=$(grep SwapTotal /proc/meminfo | cut -f 2 -d ':' | tr -d ' ' | cut -f 1 -d 'k')
	fi
	
	if [[ -z $swapkb || $swapkb == "0" ]]; then
		api_update in5
		if [[ -n $(conf_read swap-mem) && $(conf_read swap-mem) =~ ^[0-9]+$ ]]; then
			local newswap=$(conf_read swap-mem)
		elif [[ $ram -le 2 ]]; then
			local newswap="1"
		elif [[ $ram -le 6 ]]; then
			local newswap="2"
		elif [[ $ram -le 12 ]]; then
			local newswap="3"
		elif [[ $ram -le 16 ]]; then
			local newswap="4"
		elif [[ $ram -le 24 ]]; then
			local newswap="5"
		elif [[ $ram -le 32 ]]; then
			local newswap="6"
		elif [[ $ram -le 64 ]]; then
			local newswap="8"
		elif [[ $ram -le 128 ]]; then
			local newswap="11"
		else
			local newswap="0"
		fi

		if [[ -z $newswap || $newswap == 0 ]]; then
			echo "${red} [ERROR] Webinoly could not create a new Swap Partition! ${end}"
		else
			# Create SWAP Partition
			sudo dd if=/dev/zero of=/swapfile bs=${newswap}M count=1024
			
			sudo chown root:root /swapfile
			sudo chmod 0600 /swapfile
			
			sudo mkswap /swapfile
			sudo swapon /swapfile

			sudo sed -i "/LABEL.*/a \/swapfile none swap sw 0 0" /etc/fstab

			echo 10 | sudo tee /proc/sys/vm/swappiness
			echo vm.swappiness = 10 | sudo tee -a /etc/sysctl.conf

			# Swap created by Webinoly - so we should remove it in uninstall
			conf_write swap-owner webinoly

			echo "${gre} A new SWAP Partion (${newswap}Gb) has been created! ${end}"
		fi
		api_update in6
	else
		if [[ $(conf_read swap-owner) != "webinoly" ]]; then
			conf_write swap-owner system
		fi
		echo "${gre} SWAP Memory (${swap}Gb) detected!${end}"
	fi
}<|MERGE_RESOLUTION|>--- conflicted
+++ resolved
@@ -272,12 +272,9 @@
 
 # PHP OPTIM
 php_optim() {
-<<<<<<< HEAD
 	api_update ip3
-=======
 	[[ -n $1 ]] && ver="$1" || ver=$(conf_read php-ver)
 
->>>>>>> 4db986f5
 	if [[ -n $(conf_read max-mb-uploads) && $(conf_read max-mb-uploads) =~ ^[0-9]+$ ]]; then
 		local maxuploads=$(conf_read max-mb-uploads)
 	else
